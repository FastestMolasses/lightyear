use std::f32::consts::PI;
use std::f32::consts::TAU;
use std::time::Duration;

use crate::entity_label::*;
/// Renders entities using gizmos to draw outlines
use crate::protocol::*;
use crate::shared::*;
use bevy::core_pipeline::bloom::BloomSettings;
use bevy::core_pipeline::tonemapping::Tonemapping;
use bevy::prelude::*;
use bevy::sprite::MaterialMesh2dBundle;
use bevy::sprite::Mesh2dHandle;
use bevy::time::common_conditions::on_timer;
use bevy_screen_diagnostics::ScreenEntityDiagnosticsPlugin;
use bevy_screen_diagnostics::ScreenFrameDiagnosticsPlugin;
use bevy_screen_diagnostics::{Aggregate, ScreenDiagnostics, ScreenDiagnosticsPlugin};
use bevy_xpbd_2d::parry::shape::{Ball, SharedShape};
use bevy_xpbd_2d::prelude::*;
use bevy_xpbd_2d::{PhysicsSchedule, PhysicsStepSet};
use leafwing_input_manager::action_state::ActionState;
use lightyear::client::prediction::prespawn::PreSpawnedPlayerObject;
use lightyear::inputs::leafwing::input_buffer::InputBuffer;
use lightyear::prelude::client::*;
use lightyear::shared::tick_manager;
use lightyear::shared::tick_manager::Tick;
use lightyear::shared::tick_manager::TickManager;
use lightyear::transport::io::IoDiagnosticsPlugin;
use lightyear::{
    client::{
        interpolation::plugin::InterpolationSet,
        prediction::{diagnostics::PredictionDiagnosticsPlugin, plugin::PredictionSet},
    },
    shared::run_conditions::is_server,
};

pub struct SpaceshipsRendererPlugin;

impl Plugin for SpaceshipsRendererPlugin {
    fn build(&self, app: &mut App) {
        app.add_systems(Startup, init_camera);
        app.insert_resource(ClearColor(Color::DARK_GRAY));
        let draw_shadows = false;
        // draw last to ensure all the interpolation/syncing stuff has happened
        app.add_systems(
            Last,
            (
                add_player_visual_components,
                update_player_visual_components,
                draw_walls,
                draw_confirmed_shadows.run_if(move || draw_shadows),
                draw_predicted_entities,
                draw_confirmed_entities.run_if(is_server),
                draw_explosions,
            )
                .chain(),
        );

        app.add_systems(FixedPreUpdate, insert_bullet_mesh);

        app.add_systems(Startup, setup_diagnostic);
        app.add_plugins(ScreenDiagnosticsPlugin::default());
        app.add_plugins(ScreenEntityDiagnosticsPlugin);
        // app.add_plugins(ScreenFrameDiagnosticsPlugin);
        app.add_plugins(EntityLabelPlugin);
        // probably want to avoid using this on server, if server gui enabled
        app.add_plugins(VisualInterpolationPlugin::<Position>::default());
        app.add_plugins(VisualInterpolationPlugin::<Rotation>::default());
    }
}

fn init_camera(mut commands: Commands, mut windows: Query<&mut Window>) {
    let mut window = windows.single_mut();
    window.resolution.set(800., 800.);
    commands.spawn((
        Camera2dBundle {
            camera: Camera {
                hdr: true,
                ..default()
            },
            // https://bevyengine.org/examples/3D%20Rendering/tonemapping/
            // 2. Using a tonemapper that desaturates to white is recommended
            tonemapping: Tonemapping::TonyMcMapface,
            ..default()
        },
        BloomSettings::default(),
        VisibilityBundle::default(),
    ));
}

// add visual interp components on client predicted entities
fn add_player_visual_components(
    mut commands: Commands,
    q: Query<
        (Entity, &Player, &Score),
        (
            With<Predicted>,
            Added<Collider>,
            Without<VisualInterpolateStatus<Position>>,
            Without<VisualInterpolateStatus<Rotation>>,
        ),
    >,
) {
    for (e, player, score) in q.iter() {
        // info!("Adding visual bits to {e:?}");
        commands.entity(e).insert((
            VisibilityBundle::default(),
            TransformBundle::default(),
            EntityLabel {
                text: format!("{}\n{}", player.nickname, score.0),
                color: Color::ANTIQUE_WHITE.with_a(0.8),
                offset: Vec2::Y * -45.0,
                ..Default::default()
            },
            VisualInterpolateStatus::<Position>::default(),
            VisualInterpolateStatus::<Rotation>::default(),
        ));
    }
}

// update the labels when the player rtt/jitter is updated by the server
fn update_player_visual_components(
    mut q: Query<
        (
            Entity,
            &Player,
            &mut EntityLabel,
            &InputBuffer<PlayerActions>,
            &Score,
        ),
        Or<(Changed<Player>, Changed<Score>)>,
    >,
    tick_manager: Res<TickManager>,
) {
<<<<<<< HEAD
    for (e, player, mut label, input_buffer) in q.iter_mut() {
        // hopefully this is positive, ie we have received remote player inputs before they are needed.
=======
    for (e, player, mut label, input_buffer, score) in q.iter_mut() {
        // hopefully this is +ve, ie we have received remote player inputs before they are needed.
>>>>>>> deec7e62
        // this can happen because of input_delay. The server receives inputs in advance of
        // needing them, and rebroadcasts to other players.
        let num_buffered_inputs = if let Some(end_tick) = input_buffer.end_tick() {
            lightyear::utils::wrapping_id::wrapping_diff(tick_manager.tick().0, end_tick.0)
        } else {
            0
        };
        label.text = format!("{}\n{}", player.nickname, score.0);
        label.sub_text = format!(
            "{}~{}ms [{num_buffered_inputs}]",
            player.rtt.as_millis(),
            player.jitter.as_millis()
        );
    }
}

fn setup_diagnostic(mut onscreen: ResMut<ScreenDiagnostics>) {
    onscreen
        .add("RB".to_string(), PredictionDiagnosticsPlugin::ROLLBACKS)
        .aggregate(Aggregate::Value)
        .format(|v| format!("{v:.0}"));
    onscreen
        .add(
            "RBt".to_string(),
            PredictionDiagnosticsPlugin::ROLLBACK_TICKS,
        )
        .aggregate(Aggregate::Value)
        .format(|v| format!("{v:.0}"));
    onscreen
        .add(
            "RBd".to_string(),
            PredictionDiagnosticsPlugin::ROLLBACK_DEPTH,
        )
        .aggregate(Aggregate::Value)
        .format(|v| format!("{v:.1}"));
    // screen diagnostics twitches due to layout change when a metric adds or removes
    // a digit, so pad these metrics to 3 digits.
    onscreen
        .add("KB_in".to_string(), IoDiagnosticsPlugin::BYTES_IN)
        .aggregate(Aggregate::Average)
        .format(|v| format!("{v:0>3.0}"));
    onscreen
        .add("KB_out".to_string(), IoDiagnosticsPlugin::BYTES_OUT)
        .aggregate(Aggregate::Average)
        .format(|v| format!("{v:0>3.0}"));
}

/// System that draws the outlines of confirmed entities, with lines to the centre of their predicted location.
#[allow(clippy::type_complexity)]
pub(crate) fn draw_confirmed_shadows(
    mut gizmos: Gizmos,
    confirmed_q: Query<
        (&Position, &Rotation, &LinearVelocity, &Confirmed),
        Or<(With<Player>, With<BallMarker>, With<BulletMarker>)>,
    >,
    predicted_q: Query<
        (&Position, &Collider, &ColorComponent),
        (
            With<Predicted>,
            Or<(With<Player>, With<BallMarker>, With<BulletMarker>)>,
        ),
    >,
) {
    for (position, rotation, velocity, confirmed) in confirmed_q.iter() {
        let Some(pred_entity) = confirmed.predicted else {
            continue;
        };
        let Ok((pred_pos, collider, color)) = predicted_q.get(pred_entity) else {
            continue;
        };
        let speed = velocity.length() / MAX_VELOCITY;
        let ghost_col = color.0.with_a(0.2 + speed * 0.8);
        render_shape(collider.shape(), position, rotation, &mut gizmos, ghost_col);
        gizmos.line_2d(**position, **pred_pos, ghost_col);
    }
}

/// System that draws the player's boxes and cursors
#[allow(clippy::type_complexity)]
fn draw_predicted_entities(
    mut gizmos: Gizmos,
    predicted: Query<
        (
            Entity,
            &Position,
            &Rotation,
            &ColorComponent,
            &Collider,
            Has<PreSpawnedPlayerObject>,
            Option<&ActionState<PlayerActions>>,
            Option<&InputBuffer<PlayerActions>>,
        ),
        (
            // skip drawing bullet outlines, since we add a mesh + material to them
            Without<BulletMarker>,
            Or<(With<PreSpawnedPlayerObject>, With<Predicted>)>,
        ),
    >,
    tick_manager: Res<TickManager>,
) {
    for (e, position, rotation, color, collider, prespawned, opt_action, opt_ib) in &predicted {
        // render prespawned translucent until acknowledged by the server
        // (at which point the PreSpawnedPlayerObject component is removed)
        let col = if prespawned {
            color.0.with_a(0.5)
        } else {
            color.0
        };

        render_shape(collider.shape(), position, rotation, &mut gizmos, col);
        // render engine exhaust for players holding down thrust.
        let Some(action) = opt_action else {
            continue;
        };
        let Some(ib) = opt_ib else {
            continue;
        };
        let mut is_thrusting = action.pressed(&PlayerActions::Up);
        if !is_thrusting {
            // if inputs are late for this player, we'll render the engine if their
            // last input was thrust. otherwise remote players with late inputs will never
            // appear to be thrusting, since it all happens in rollback.
            if let Some(action) = ib.get_last() {
                is_thrusting = action.pressed(&PlayerActions::Up);
            }
        }

        if is_thrusting {
            // draw an engine exhaust triangle
            let width = 0.6 * (SHIP_WIDTH / 2.0);
            let points = vec![
                Vec2::new(width, (-SHIP_LENGTH / 2.) - 3.0),
                Vec2::new(-width, (-SHIP_LENGTH / 2.) - 3.0),
                Vec2::new(0.0, (-SHIP_LENGTH / 2.) - 10.0),
            ];
            let collider = Collider::convex_hull(points).unwrap();
            render_shape(
                collider.shape(),
                position,
                rotation,
                &mut gizmos,
                col * 2.5, // bloom
            );
        }
    }
}

fn draw_walls(walls: Query<&Wall, Without<Player>>, mut gizmos: Gizmos) {
    for wall in &walls {
        gizmos.line_2d(wall.start, wall.end, Color::WHITE);
    }
}

/// Draws confirmed entities that have colliders.
/// Only useful on the server
#[allow(clippy::type_complexity)]
fn draw_confirmed_entities(
    mut gizmos: Gizmos,
    confirmed: Query<
        (
            &Position,
            &Rotation,
            &ColorComponent,
            &Collider,
            Option<&ActionState<PlayerActions>>,
            &ColorComponent,
        ),
        Or<(With<Player>, With<BallMarker>, With<BulletMarker>)>,
    >,
) {
    for (position, rotation, color, collider, opt_action, col) in &confirmed {
        render_shape(collider.shape(), position, rotation, &mut gizmos, color.0);
        // render engine exhaust for players holding down thrust.
        if let Some(action) = opt_action {
            if action.pressed(&PlayerActions::Up) {
                let width = 0.6 * (SHIP_WIDTH / 2.0);
                let points = vec![
                    Vec2::new(width, (-SHIP_LENGTH / 2.) - 3.0),
                    Vec2::new(-width, (-SHIP_LENGTH / 2.) - 3.0),
                    Vec2::new(0.0, (-SHIP_LENGTH / 2.) - 10.0),
                ];
                let collider = Collider::convex_hull(points).unwrap();
                render_shape(
                    collider.shape(),
                    position,
                    rotation,
                    &mut gizmos,
                    col.0.with_a(0.7),
                );
            }
        }
    }
}

// draws explosion effects, and despawns them once they expire
fn draw_explosions(
    mut gizmos: Gizmos,
    q: Query<(Entity, &Explosion, &Transform)>,
    time: Res<Time>,
    mut commands: Commands,
) {
    for (e, explosion, transform) in q.iter() {
        if let Some((color, radius)) = explosion.compute_at_time(time.elapsed()) {
            gizmos.circle_2d(transform.translation.xy(), radius, color);
        } else {
            commands.entity(e).despawn();
        }
    }
}

/// renders various shapes using gizmos
pub fn render_shape(
    shape: &SharedShape,
    pos: &Position,
    rot: &Rotation,
    gizmos: &mut Gizmos,
    render_color: Color,
) {
    if let Some(triangle) = shape.as_triangle() {
        let p1 = pos.0 + rot.rotate(Vec2::new(triangle.a[0], triangle.a[1]));
        let p2 = pos.0 + rot.rotate(Vec2::new(triangle.b[0], triangle.b[1]));
        let p3 = pos.0 + rot.rotate(Vec2::new(triangle.c[0], triangle.c[1]));
        gizmos.line_2d(p1, p2, render_color);
        gizmos.line_2d(p2, p3, render_color);
        gizmos.line_2d(p3, p1, render_color);
    } else if let Some(poly) = shape.as_convex_polygon() {
        let last_p = poly.points().last().unwrap();
        let mut start_p = pos.0 + rot.rotate(Vec2::new(last_p.x, last_p.y));
        for i in 0..poly.points().len() {
            let p = poly.points()[i];
            let tmp = pos.0 + rot.rotate(Vec2::new(p.x, p.y));
            gizmos.line_2d(start_p, tmp, render_color);
            start_p = tmp;
        }
    } else if let Some(cuboid) = shape.as_cuboid() {
        let points: Vec<Vec3> = cuboid
            .to_polyline()
            .into_iter()
            .map(|p| Vec3::new(p.x, p.y, 0.0))
            .collect();
        let mut start_p = pos.0 + rot.rotate(points.last().unwrap().truncate());
        for point in &points {
            let tmp = pos.0 + rot.rotate(point.truncate());
            gizmos.line_2d(start_p, tmp, render_color);
            start_p = tmp;
        }
    } else if let Some(ball) = shape.as_ball() {
        gizmos.circle_2d(pos.0, ball.radius, render_color);
    } else {
        panic!("unimplemented render");
    }
}

pub fn insert_bullet_mesh(
    q: Query<(Entity, &Collider, &ColorComponent), (With<BulletMarker>, Added<Collider>)>,
    mut commands: Commands,
    mut meshes: ResMut<Assets<Mesh>>,
    mut materials: ResMut<Assets<ColorMaterial>>,
) {
    for (entity, collider, col) in q.iter() {
        let ball = collider
            .shape()
            .as_ball()
            .expect("Bullets expected to be balls.");
        let ball = bevy::math::prelude::Circle::new(ball.radius);
        let mesh = Mesh::from(ball);
        let mesh_handle = Mesh2dHandle(meshes.add(mesh));
        commands.entity(entity).insert((MaterialMesh2dBundle {
            mesh: mesh_handle,
            transform: Transform::from_translation(Vec3::Z),
            material: materials.add(ColorMaterial::from(col.0)),
            ..default()
        },));
    }
}

#[derive(Component)]
pub struct Explosion {
    spawn_time: Duration,
    max_age: Duration,
    color: Color,
    initial_radius: f32,
}

impl Explosion {
    pub fn new(now: Duration, color: Color) -> Self {
        Self {
            spawn_time: now,
            max_age: Duration::from_millis(70),
            initial_radius: BULLET_SIZE,
            color,
        }
    }

    // Gives a color and radius based on elapsed time, for a simple visual explosion effect.
    //
    // None = despawn due to expiry.
    pub fn compute_at_time(&self, now: Duration) -> Option<(Color, f32)> {
        let age = now - self.spawn_time;
        if age > self.max_age {
            return None;
        }
        // starts at 0.0, once max_age reached, is 1.0.
        let progress = (age.as_secs_f32() / self.max_age.as_secs_f32()).clamp(0.0, 1.0);
        let color = self.color.with_a(1.0 - progress);
        let radius = self.initial_radius + (1.0 - progress) * self.initial_radius * 3.0;
        Some((color, radius))
    }
}<|MERGE_RESOLUTION|>--- conflicted
+++ resolved
@@ -132,13 +132,8 @@
     >,
     tick_manager: Res<TickManager>,
 ) {
-<<<<<<< HEAD
-    for (e, player, mut label, input_buffer) in q.iter_mut() {
+    for (e, player, mut label, input_buffer, score) in q.iter_mut() {
         // hopefully this is positive, ie we have received remote player inputs before they are needed.
-=======
-    for (e, player, mut label, input_buffer, score) in q.iter_mut() {
-        // hopefully this is +ve, ie we have received remote player inputs before they are needed.
->>>>>>> deec7e62
         // this can happen because of input_delay. The server receives inputs in advance of
         // needing them, and rebroadcasts to other players.
         let num_buffered_inputs = if let Some(end_tick) = input_buffer.end_tick() {
