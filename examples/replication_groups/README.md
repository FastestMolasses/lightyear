# Replication groups

This is an example that shows how to make Lightyear replicate multiple entities in a single message,
to make sure that they are always in a consistent state (i.e. that entities in a group are all replicated on the same
tick).

Without a replication group, it is possible that one entity is replicated with the server's tick 10, and another entity
is replicated with the server's tick 11. This is not a problem if the entities are independent, but if they depend on
each other (for example
for client prediction) it could cause issues.

This is especially useful if you have an entity that depends on another entity (e.g. a player and its weapon),
the weapon might have a component `Parent(owner: Entity)` which references the player entity.
In which case we **need** the player entity to be spawned before the weapon entity, otherwise `Parent` component
will reference an entity that does not exist.

https://github.com/cBournhonesque/lightyear/assets/8112632/e7625286-a167-4f50-aa52-9175cc168287

## Running the example

You can either run the example as a "Listen Server" (the program acts as both client and server)
with: `cargo run -- listen-server`
or as dedicated server with `cargo run -- server`

Then you can launch multiple clients with the commands:

- `cargo run -- client -c 1`
- `cargo run -- client -c 2`

You can modify the file `assets/settings.ron` to modify some networking settings.

### Testing in wasm with webtransport

NOTE: I am using [trunk](https://trunkrs.dev/) to build and serve the wasm example.

To test the example in wasm, you can run the following commands: `trunk serve`

You will need a valid SSL certificate to test the example in wasm using webtransport. You will need to run the following
commands:

<<<<<<< HEAD
- `cargo run -- client -c 2 --client-port 2000`

### Testing in wasm

NOTE: I am using [trunk](https://trunkrs.dev/) to build and serve the wasm example.

To test the example in wasm, you can run the following commands:
- `sh examples/generate.sh` (to generate the temporary SSL certificates, they are only valid for 2 weeks)
- `cargo run -- server` to start the server
- You will then need to copy the certificate digest string that is outputted by the server in the logs and paste it in the `examples/interest_management/client.rs` file.
  Replace the certificate value like so:
```
let certificate_digest =
String::from("09945594ec0978bb76891fb5de82106d7928191152777c9fc81bec0406055159");
```
- then start the client wasm test with `trunk serve`

NOTE:
- the wasm example seems to work better in release mode!
=======
- `sh examples/generate.sh` (to generate the temporary SSL certificates, they are only valid for 2 weeks)
- `cargo run -- server` to start the server. The server will print out the certificate digest (something
  like `1fd28860bd2010067cee636a64bcbb492142295b297fd8c480e604b70ce4d644`)
- You then have to replace the certificate digest in the `assets/settings.ron` file with the one that the server printed
  out.
- then start the client wasm test with `trunk serve`
>>>>>>> 42eb0691
<|MERGE_RESOLUTION|>--- conflicted
+++ resolved
@@ -38,31 +38,9 @@
 You will need a valid SSL certificate to test the example in wasm using webtransport. You will need to run the following
 commands:
 
-<<<<<<< HEAD
-- `cargo run -- client -c 2 --client-port 2000`
-
-### Testing in wasm
-
-NOTE: I am using [trunk](https://trunkrs.dev/) to build and serve the wasm example.
-
-To test the example in wasm, you can run the following commands:
-- `sh examples/generate.sh` (to generate the temporary SSL certificates, they are only valid for 2 weeks)
-- `cargo run -- server` to start the server
-- You will then need to copy the certificate digest string that is outputted by the server in the logs and paste it in the `examples/interest_management/client.rs` file.
-  Replace the certificate value like so:
-```
-let certificate_digest =
-String::from("09945594ec0978bb76891fb5de82106d7928191152777c9fc81bec0406055159");
-```
-- then start the client wasm test with `trunk serve`
-
-NOTE:
-- the wasm example seems to work better in release mode!
-=======
 - `sh examples/generate.sh` (to generate the temporary SSL certificates, they are only valid for 2 weeks)
 - `cargo run -- server` to start the server. The server will print out the certificate digest (something
   like `1fd28860bd2010067cee636a64bcbb492142295b297fd8c480e604b70ce4d644`)
 - You then have to replace the certificate digest in the `assets/settings.ron` file with the one that the server printed
   out.
-- then start the client wasm test with `trunk serve`
->>>>>>> 42eb0691
+- then start the client wasm test with `trunk serve`