--- conflicted
+++ resolved
@@ -22,16 +22,10 @@
 use clap::{Parser, ValueEnum};
 use serde::{Deserialize, Serialize};
 
-<<<<<<< HEAD
-use crate::client::MyClientPlugin;
-use crate::server::MyServerPlugin;
-use lightyear::connection::netcode::{ClientId, Key};
-=======
 use crate::client::ClientPluginGroup;
 #[cfg(not(target_family = "wasm"))]
 use crate::server::ServerPluginGroup;
 use lightyear::netcode::{ClientId, Key};
->>>>>>> fe35ed44
 use lightyear::prelude::TransportConfig;
 
 // Use a port of 0 to automatically select a port
@@ -48,15 +42,6 @@
     WebTransport,
 }
 
-/// The type of the connection
-#[derive(Copy, Clone, Debug, PartialEq, Eq, PartialOrd, Ord, ValueEnum)]
-pub enum Connections {
-    /// the default connection type: the netcode protocol
-    Netcode,
-    /// the connection will talk to the rivet service to find the server
-    Rivet,
-}
-
 #[derive(Parser, PartialEq, Debug)]
 enum Cli {
     SinglePlayer,
@@ -71,14 +56,7 @@
         #[arg(short, long, default_value_t = SERVER_PORT)]
         port: u16,
 
-<<<<<<< HEAD
-        #[arg(long, value_enum, default_value_t = Connections::Netcode)]
-        connection: Connections,
-
-        #[arg(short, long, value_enum, default_value_t = Transports::Udp)]
-=======
         #[arg(short, long, value_enum, default_value_t = Transports::WebTransport)]
->>>>>>> fe35ed44
         transport: Transports,
     },
     Client {
@@ -97,14 +75,7 @@
         #[arg(short, long, default_value_t = SERVER_PORT)]
         server_port: u16,
 
-<<<<<<< HEAD
-        #[arg(long, value_enum, default_value_t = Connections::Netcode)]
-        connection: Connections,
-
-        #[arg(short, long, value_enum, default_value_t = Transports::Udp)]
-=======
         #[arg(short, long, value_enum, default_value_t = Transports::WebTransport)]
->>>>>>> fe35ed44
         transport: Transports,
     },
 }
@@ -145,14 +116,9 @@
             headless,
             inspector,
             port,
-            connection,
             transport,
         } => {
-<<<<<<< HEAD
-            let server_plugin = server::create_plugin(headless, port, transport, connection);
-=======
             let server_plugin_group = ServerPluginGroup::new(port, transport, headless).await;
->>>>>>> fe35ed44
             if !headless {
                 app.add_plugins(DefaultPlugins.build().disable::<LogPlugin>());
             } else {
@@ -161,33 +127,10 @@
             if inspector {
                 app.add_plugins(WorldInspectorPlugin::new());
             }
-<<<<<<< HEAD
-            server_plugin.build(app);
-        }
-        Cli::Client {
-            inspector,
-            client_id,
-            client_port,
-            server_addr,
-            server_port,
-            connection,
-            transport,
-        } => {
-            let server_addr = SocketAddr::new(server_addr.into(), server_port);
-            let client_plugin =
-                client::create_plugin(client_id, client_port, server_addr, transport, connection);
-
-            app.add_plugins(DefaultPlugins.build().disable::<LogPlugin>());
-            if inspector {
-                app.add_plugins(WorldInspectorPlugin::new());
-            }
-            client_plugin.build(app);
-=======
             app.add_plugins(server_plugin_group.build());
         }
         Cli::Client { .. } => {
             setup_client(app, cli);
->>>>>>> fe35ed44
         }
     }
 }
