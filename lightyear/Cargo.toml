--- conflicted
+++ resolved
@@ -13,8 +13,6 @@
 exclude = ["/tests"]
 
 [features]
-#arena = ["dep:bumpalo", "dep:bumpalo-herd"]
-#arena = ["dep:blink-alloc", "hashbrown/nightly"]
 arena = ["dep:blink-alloc"]
 trace = []
 metrics = [
@@ -62,14 +60,10 @@
 thiserror = "1.0.50"
 seahash = "4.1.0"
 
-<<<<<<< HEAD
 # allocators
+allocator-api2 = "0.2.18"
 blink-alloc = { version = "0.3", optional = true, features = ["sync", "alloc"] }
-bumpalo = { version = "3", optional = true, features = ["allocator-api2"] }
-bumpalo-herd = { version = "0.1.2", optional = true }
-
-=======
->>>>>>> 452a02a7
+
 # input
 leafwing-input-manager = { version = "0.13", optional = true }
 
@@ -78,13 +72,7 @@
 
 # serialization
 bincode = { version = "2.0.0-rc.3", features = ["serde"] }
-<<<<<<< HEAD
-bitcode = { version = "0.5.1", package = "bitcode_lightyear_patch", path = "../vendor/bitcode", features = [
-    "serde",
-] }
-=======
 byteorder = "1.5.0"
->>>>>>> 452a02a7
 bytes = { version = "1.5", features = ["serde"] }
 self_cell = "1.0"
 serde = { version = "1.0.193", features = ["derive"] }
@@ -147,15 +135,9 @@
     "dangerous-configuration",
 ] }
 # websocket
-<<<<<<< HEAD
-tokio-tungstenite = { version = "0.21.0", optional = true, features = [
+tokio-tungstenite = { version = "0.23.0", optional = true, features = [
     "connect",
     "handshake",
-=======
-tokio-tungstenite = { version = "0.23.0", optional = true, features = [
-  "connect",
-  "handshake",
->>>>>>> 452a02a7
 ] }
 # compression
 zstd = { version = "0.13.1", optional = true }
