//! Client replication plugins
use bevy::prelude::*;
use bevy::utils::Duration;

use crate::client::connection::ConnectionManager;
use crate::client::sync::client_is_synced;
use crate::shared::replication::plugin::receive::ReplicationReceivePlugin;
use crate::shared::replication::plugin::send::ReplicationSendPlugin;
use crate::shared::sets::{ClientMarker, InternalReplicationSet};

pub(crate) mod receive {
    use super::*;
    use crate::prelude::{is_connected, is_host_server};
    #[derive(Default)]
    pub struct ClientReplicationReceivePlugin {
        pub tick_interval: Duration,
    }

    impl Plugin for ClientReplicationReceivePlugin {
        fn build(&self, app: &mut App) {
            // PLUGIN
            app.add_plugins(ReplicationReceivePlugin::<ConnectionManager>::new(
                self.tick_interval,
            ));

            // TODO: currently we only support pre-spawned entities spawned during the FixedUpdate schedule
            // // SYSTEM SETS
            // .configure_sets(
            //     PostUpdate,
            //     // on client, the client hash component is not replicated to the server, so there's no ordering constraint
            //     ReplicationSet::SetPreSpawnedHash.in_set(ReplicationSet::All),
            // )

            app.configure_sets(
                PostUpdate,
                // only replicate entities once client is synced
                // NOTE: we need is_synced, and not connected. Otherwise the ticks associated with the messages might be incorrect
                //  and the message might be ignored by the server
                //  But then pre-predicted entities that are spawned right away will not be replicated?
                // NOTE: we always need to add this condition if we don't enable replication, because
                InternalReplicationSet::<ClientMarker>::All.run_if(
                    is_connected
                        .and_then(client_is_synced)
                        .and_then(not(is_host_server)),
                ),
            );
        }
    }
}

pub(crate) mod send {
    use super::*;

    use crate::connection::client::ClientConnection;

    use crate::prelude::client::NetClient;

    use crate::prelude::{
        is_connected, is_host_server, ComponentRegistry, DisabledComponent, ReplicateHierarchy,
        ReplicateOnceComponent, Replicated, ReplicationGroup, TargetEntity, TickManager,
    };
    use crate::protocol::component::ComponentKind;
<<<<<<< HEAD
    use crate::serialize::RawData;
    use crate::server::events::EntitySpawnEvent;
    use crate::server::replication::send::SyncTarget;
    use crate::server::visibility::immediate::{ClientVisibility, ReplicateVisibility};
    use crate::shared::arena::ArenaManager;
    use crate::shared::replication::components::{
        Controlled, DeltaCompression, DespawnTracker, Replicating, ReplicationTarget,
        ShouldBeInterpolated,
    };
    use crate::shared::replication::network_target::NetworkTarget;
    use crate::shared::replication::{systems, ReplicationSend};
    use crate::shared::sets::ServerMarker;
=======

    use crate::shared::replication::components::{DeltaCompression, DespawnTracker, Replicating};

    use crate::serialize::writer::Writer;
>>>>>>> 452a02a7
    use bevy::ecs::entity::Entities;
    use bevy::ecs::system::SystemChangeTick;
    use bevy::ptr::Ptr;

    #[derive(Default)]
    pub struct ClientReplicationSendPlugin {
        pub tick_interval: Duration,
    }

    impl Plugin for ClientReplicationSendPlugin {
        fn build(&self, app: &mut App) {
            app
                // REFLECTION
                .register_type::<Replicate>()
                // PLUGIN
                .add_plugins(ReplicationSendPlugin::<ConnectionManager>::new(
                    self.tick_interval,
                ))
                // SETS
                .configure_sets(
                    PostUpdate,
                    // only replicate entities once client is synced
                    // NOTE: we need is_synced, and not connected. Otherwise the ticks associated with the messages might be incorrect
                    //  and the message might be ignored by the server
                    //  But then pre-predicted entities that are spawned right away will not be replicated?
                    // NOTE: we always need to add this condition if we don't enable replication, because
                    InternalReplicationSet::<ClientMarker>::All.run_if(
                        is_connected
                            .and_then(client_is_synced)
                            .and_then(not(is_host_server)),
                    ),
                )
                // SYSTEMS
                .add_systems(
                    PostUpdate,
                    (
                        // NOTE: we need to run `send_entity_despawn` once per frame (and not once per send_interval)
                        //  because the RemovedComponents Events are present only for 1 frame and we might miss them if we don't run this every frame
                        //  It is ok to run it every frame because it creates at most one message per despawn
                        // NOTE: we make sure to update the replicate_cache before we make use of it in `send_entity_despawn`
                        (handle_replicating_remove, prepare_buffers)
                            .in_set(InternalReplicationSet::<ClientMarker>::BeforeBuffer),
                        send_entity_spawn
                            .in_set(InternalReplicationSet::<ClientMarker>::BufferEntityUpdates),
                        send_entity_despawn.in_set(
                            InternalReplicationSet::<ClientMarker>::BufferDespawnsAndRemovals,
                        ),
                        handle_replicating_add
                            .in_set(InternalReplicationSet::<ClientMarker>::AfterBuffer),
                        add_replicated_component_host_server.run_if(is_host_server),
                    ),
                );
        }
    }

    /// Marker component that indicates that the entity should be replicated to the server
    ///
    /// If this component gets removed, we despawn the entity on the server.
    #[derive(Component, Clone, Copy, Default, Debug, PartialEq, Reflect)]
    pub struct ReplicateToServer;

    /// Bundle that indicates how an entity should be replicated. Add this to an entity to start replicating
    /// it to the server.
    ///
    /// ```rust
    /// use bevy::prelude::*;
    /// use lightyear::prelude::*;
    /// use lightyear::prelude::client::Replicate;
    ///
    /// let mut world = World::default();
    /// world.spawn(Replicate::default());
    /// ```
    ///
    /// The bundle is composed of several components:
    /// - [`ReplicateToServer`] to specify if the entity should be replicated to the server or not
    /// - [`ReplicationGroup`] to group entities together for replication. Entities in the same group
    /// will be sent together in the same message.
    /// - [`ReplicateHierarchy`] to specify how the hierarchy of the entity should be replicated
    #[derive(Bundle, Clone, Default, PartialEq, Debug, Reflect)]
    pub struct Replicate {
        /// Marker indicating that the entity should be replicated to the server.
        /// If this component is removed, the entity will be despawned on the server.
        pub target: ReplicateToServer,
        /// The replication group defines how entities are grouped (sent as a single message) for replication.
        ///
        /// After the entity is first replicated, the replication group of the entity should not be modified.
        /// (but more entities can be added to the replication group)
        // TODO: currently, if the host removes Replicate, then the entity is not removed in the remote
        //  it just keeps living but doesn't receive any updates. Should we make this configurable?
        pub group: ReplicationGroup,
        /// How should the hierarchy of the entity (parents/children) be replicated?
        pub hierarchy: ReplicateHierarchy,
        /// Marker indicating that we should send replication updates for that entity
        /// If this entity is removed, we pause replication for that entity.
        /// (but the entity is not despawned on the server)
        pub replicating: Replicating,
    }

    // TODO: replace this with observers
    /// Metadata that holds Replicate-information from the previous send_interval's replication.
    /// - when the entity gets despawned, we will use this to know how to replicate the despawn
    #[derive(PartialEq, Debug)]
    pub(crate) struct ReplicateCache {
        pub(crate) replication_group: ReplicationGroup,
    }

    pub(crate) fn prepare_buffers(
        arena: Res<ArenaManager>,
        mut connection: ResMut<ConnectionManager>,
    ) {
        connection.replication_sender.prepare_buffers(arena.get());
    }

    /// For every entity that removes their ReplicationTarget component but are not despawned, remove the component
    /// from our replicate cache (so that the entity's despawns are no longer replicated)
    pub(crate) fn handle_replicating_remove(
        mut sender: ResMut<ConnectionManager>,
        mut query: RemovedComponents<Replicating>,
        entity_check: &Entities,
    ) {
        for entity in query.read() {
            // only do this for entities that still exist
            if entity_check.contains(entity) {
                debug!("handling replicating component remove (delete from replicate cache)");
                sender.replicate_component_cache.remove(&entity);
            }
        }
    }

    /// This system does all the additional bookkeeping required after [`Replicating`] has been added:
    /// - adds DespawnTracker to each entity that was ever replicated, so that we can track when they are despawned
    /// (we have a distinction between removing Replicating, which just stops replication; and despawning the entity)
    /// - adds ReplicateCache for that entity so that when it's removed, we can know how to replicate the despawn
    /// - adds the ReplicateVisibility component if needed
    pub(crate) fn handle_replicating_add(
        mut sender: ResMut<ConnectionManager>,
        mut commands: Commands,
        // We use `(With<Replicating>, Without<DespawnTracker>)` as an optimization instead of
        // `Added<Replicating>`
        query: Query<(Entity, &ReplicationGroup), (With<Replicating>, Without<DespawnTracker>)>,
    ) {
        for (entity, group) in query.iter() {
            debug!("Replicate component was added for entity {entity:?}");
            commands.entity(entity).insert(DespawnTracker);
            sender.replicate_component_cache.insert(
                entity,
                ReplicateCache {
                    replication_group: *group,
                },
            );
        }
    }

    // TODO: implement this with observers, OnAdd<ReplicateToServer>
    /// In HostServer mode, we will add the Replicated component to the client->server replicated entities
    /// so that the server can still react to them using observers.
    fn add_replicated_component_host_server(
        mut commands: Commands,
        query: Query<
            Entity,
            (
                With<Replicating>,
                With<ReplicateToServer>,
                Without<Replicated>,
            ),
        >,
        connection: Res<ClientConnection>,
    ) {
        let local_client = connection.id();
        for entity in query.iter() {
            commands.entity(entity).insert(Replicated {
                from: Some(local_client),
            });
        }
    }

    /// Send entity spawn replication messages to server when the ReplicationTarget component is added
    /// Also handles:
    /// - handles TargetEntity if it's a Preexisting entity
    /// - setting the priority
    pub(crate) fn send_entity_spawn(
        arena: Res<ArenaManager>,
        query: Query<
            (Entity, &ReplicationGroup, Option<&TargetEntity>),
            (With<Replicating>, Changed<ReplicateToServer>),
        >,
        mut sender: ResMut<ConnectionManager>,
    ) {
        query.iter().for_each(|(entity, group, target_entity)| {
            trace!(?entity, "Prepare entity spawn to server");
            let group_id = group.group_id(Some(entity));
            if let Some(TargetEntity::Preexisting(remote_entity)) = target_entity {
                sender.replication_sender.prepare_entity_spawn_reuse(
                    entity,
                    group_id,
                    *remote_entity,
                    arena.get(),
                );
            } else {
                sender
                    .replication_sender
                    .prepare_entity_spawn(entity, group_id, arena.get());
            }
            // TODO: should the priority be a component on the entity? but it should be shared between a group
            //  should a GroupChannel be a separate entity?
            // also set the priority for the group when we spawn it
            sender
                .replication_sender
                .update_base_priority(group_id, group.priority());
        });
    }

    /// Send entity despawn if:
    /// - an entity that had a DespawnTracker was despawned
    /// - an entity with Replicating had the ReplicationToServerTarget removed
    pub(crate) fn send_entity_despawn(
        arena: Res<ArenaManager>,
        query: Query<(Entity, &ReplicationGroup), (With<Replicating>, Without<ReplicateToServer>)>,
        // TODO: ideally we want to send despawns for entities that still had REPLICATE at the time of despawn
        //  not just entities that had despawn tracker once
        mut despawn_removed: RemovedComponents<DespawnTracker>,
        mut sender: ResMut<ConnectionManager>,
    ) {
        // Send entity-despawn for entities that have Replicating
        // but where the `ReplicationToServerTarget` component has been removed
        query.iter().for_each(|(entity, group)| {
            trace!(
                ?entity,
                "send entity despawn because ReplicationToServerTarget was removed"
            );
            sender.replication_sender.prepare_entity_despawn(
                entity,
                group.group_id(Some(entity)),
                arena.get(),
            );
        });

        // Despawn entities when the entity gets despawned on local world
        for entity in despawn_removed.read() {
            // only replicate the despawn if the entity still had a Replicating component
            if let Some(replicate_cache) = sender.replicate_component_cache.remove(&entity) {
                trace!(
                    ?entity,
                    "send entity despawn because DespawnTracker component was removed"
                );
                sender.replication_sender.prepare_entity_despawn(
                    entity,
                    replicate_cache.replication_group.group_id(Some(entity)),
                    arena.get(),
                );
            }
        }
    }

    /// This system sends updates for all components that were added or changed
    /// Sends both ComponentInsert for newly added components and ComponentUpdates otherwise
    ///
    /// Updates are sent only for any components that were changed since the most recent of:
    /// - last time we sent an update for that group which got acked.
    ///
    /// NOTE: cannot use ConnectEvents because they are reset every frame
    pub(crate) fn send_component_update<C: Component>(
        arena: Res<ArenaManager>,
        tick_manager: Res<TickManager>,
        registry: Res<ComponentRegistry>,
        query: Query<
            (
                Entity,
                Ref<C>,
                Ref<ReplicateToServer>,
                &ReplicationGroup,
                Has<DeltaCompression<C>>,
                Has<DisabledComponent<C>>,
                Has<ReplicateOnceComponent<C>>,
            ),
            With<Replicating>,
        >,
        system_bevy_ticks: SystemChangeTick,
        mut connection: ResMut<ConnectionManager>,
    ) {
        let tick = tick_manager.tick();
        let kind = ComponentKind::of::<C>();
        // enable split borrows
        let connection = &mut *connection;
        query.iter().for_each(
            |(entity, component, target, group, delta_compression, disabled, replicate_once)| {
                // do not replicate components that are disabled
                if disabled {
                    return;
                }
                let (mut insert, mut update) = (false, false);

                // send a component_insert for components that were newly added
                // or if we start replicating the entity
                // TODO: ideally we would use target.is_added(), but we do the trick of setting all the
                //  ReplicateToServer components to `changed` on connection so that we replicate existing entities to
                //  the server
                if component.is_added() || target.is_changed() {
                    trace!("component is added or replication_target is added");
                    insert = true;
                } else {
                    // do not send updates for these components, only inserts/removes
                    if replicate_once {
                        trace!(?entity,
                        "not replicating updates for {:?} because it is marked as replicate_once",
                        kind
                    );
                        return;
                    }
                    // otherwise send an update for all components that changed since the
                    // last update we have ack-ed
                    update = true;
                }
                if insert || update {
                    let group_id = group.group_id(Some(entity));
                    let component_data = Ptr::from(component.as_ref());
                    let mut writer = Writer::default();
                    if insert {
                        if delta_compression {
                            // SAFETY: the component_data corresponds to the kind
                            unsafe {
                                registry
                                    .serialize_diff_from_base_value(
                                        component_data,
                                        &mut writer,
                                        kind,
                                    )
                                    .expect("could not serialize delta")
                            }
                        } else {
                            registry
                                .erased_serialize(component_data, &mut writer, kind)
                                .expect("could not serialize component")
                        };
                        let raw_data = writer.to_bytes();
                        connection.replication_sender.prepare_component_insert(
                            entity,
                            group_id,
                            raw_data,
                            system_bevy_ticks.this_run(),
                            arena.get(),
                        );
                    } else {
                        // TODO: should we have additional state tracking so that we know we are in the process of sending this entity to clients?
                        let send_tick = connection
                            .replication_sender
                            .group_channels
                            .entry(group_id)
                            .or_default()
                            .send_tick;

                        // send the update for all changes newer than the last ack bevy tick for the group
                        if send_tick.map_or(true, |c| {
                            component
                                .last_changed()
                                .is_newer_than(c, system_bevy_ticks.this_run())
                        }) {
                            trace!(
                                change_tick = ?component.last_changed(),
                                ?send_tick,
                                current_tick = ?system_bevy_ticks.this_run(),
                                "prepare entity update changed check"
                            );
                            // trace!(
                            //     ?entity,
                            //     component = ?kind,
                            //     tick = ?self.tick_manager.tick(),
                            //     "Updating single component"
                            // );
                            if !delta_compression {
                                registry
                                    .erased_serialize(component_data, &mut writer, kind)
                                    .expect("could not serialize component");
<<<<<<< HEAD
                                connection.replication_sender.prepare_component_update(
                                    entity,
                                    group_id,
                                    raw_data,
                                    arena.get(),
                                );
=======
                                let raw_data = writer.to_bytes();
                                connection
                                    .replication_sender
                                    .prepare_component_update(entity, group_id, raw_data);
>>>>>>> 452a02a7
                            } else {
                                connection
                                    .replication_sender
                                    .prepare_delta_component_update(
                                        entity,
                                        group_id,
                                        kind,
                                        component_data,
                                        &registry,
                                        &mut writer,
                                        &mut connection.delta_manager,
                                        tick,
                                        arena.get(),
                                    );
                            }
                        }
                    }
                }
            },
        );
    }

    /// Send component remove
    pub(crate) fn send_component_removed<C: Component>(
        arena: Res<ArenaManager>,
        registry: Res<ComponentRegistry>,
        // only remove the component for entities that are being actively replicated
        query: Query<
            (&ReplicationGroup, Has<DisabledComponent<C>>),
            (With<Replicating>, With<ReplicateToServer>),
        >,
        mut removed: RemovedComponents<C>,
        mut sender: ResMut<ConnectionManager>,
    ) {
        let kind = registry.net_id::<C>();
        removed.read().for_each(|entity| {
            if let Ok((group, disabled)) = query.get(entity) {
                // do not replicate components that are disabled
                if disabled {
                    return;
                }
                let group_id = group.group_id(Some(entity));
                trace!(?entity, kind = ?std::any::type_name::<C>(), "Sending RemoveComponent");
                sender.replication_sender.prepare_component_remove(
                    entity,
                    group_id,
                    kind,
                    arena.get(),
                );
            }
        })
    }

    pub(crate) fn register_replicate_component_send<C: Component>(app: &mut App) {
        app.add_systems(
            PostUpdate,
            (
                // NOTE: we need to run `send_component_removed` once per frame (and not once per send_interval)
                //  because the RemovedComponents Events are present only for 1 frame and we might miss them if we don't run this every frame
                //  It is ok to run it every frame because it creates at most one message per despawn
                send_component_removed::<C>
                    .in_set(InternalReplicationSet::<ClientMarker>::BufferDespawnsAndRemovals),
                // NOTE: we run this system once every `send_interval` because we don't want to send too many Update messages
                //  and use up all the bandwidth
                send_component_update::<C>
                    .in_set(InternalReplicationSet::<ClientMarker>::BufferComponentUpdates),
            ),
        );
    }

    #[cfg(test)]
    mod tests {
        use crate::prelude::{client, server, ClientId};
        use crate::tests::stepper::{BevyStepper, Step, TEST_CLIENT_ID};

        #[test]
        fn test_entity_spawn_client_to_server() {
            let mut stepper = BevyStepper::default();

            // spawn an entity on server with visibility::All
            let client_entity = stepper.client_app.world.spawn_empty().id();
            stepper.frame_step();
            stepper.frame_step();

            // add replicate
            stepper
                .client_app
                .world
                .entity_mut(client_entity)
                .insert(client::Replicate::default());
            // TODO: we need to run a couple frames because the server doesn't read the client's updates
            //  because they are from the future
            for _ in 0..10 {
                stepper.frame_step();
            }

            // check that the entity was spawned
            stepper
                .server_app
                .world
                .resource::<server::ConnectionManager>()
                .connection(ClientId::Netcode(TEST_CLIENT_ID))
                .expect("client connection missing")
                .replication_receiver
                .remote_entity_map
                .get_local(client_entity)
                .expect("entity was not replicated to server");
        }
    }
}

pub(crate) mod commands {
    use crate::client::connection::ConnectionManager;

    use bevy::ecs::system::EntityCommands;
    use bevy::prelude::{Entity, World};

    fn despawn_without_replication(entity: Entity, world: &mut World) {
        let mut sender = world.resource_mut::<ConnectionManager>();
        // remove the entity from the cache of entities that are being replicated
        // so that if it gets despawned, the despawn won't be replicated
        sender.replicate_component_cache.remove(&entity);
        world.despawn(entity);
    }

    pub trait DespawnReplicationCommandExt {
        /// Despawn the entity and makes sure that the despawn won't be replicated.
        fn despawn_without_replication(&mut self);
    }

    impl DespawnReplicationCommandExt for EntityCommands<'_> {
        fn despawn_without_replication(&mut self) {
            self.add(despawn_without_replication);
        }
    }
}<|MERGE_RESOLUTION|>--- conflicted
+++ resolved
@@ -60,25 +60,11 @@
         ReplicateOnceComponent, Replicated, ReplicationGroup, TargetEntity, TickManager,
     };
     use crate::protocol::component::ComponentKind;
-<<<<<<< HEAD
-    use crate::serialize::RawData;
-    use crate::server::events::EntitySpawnEvent;
-    use crate::server::replication::send::SyncTarget;
-    use crate::server::visibility::immediate::{ClientVisibility, ReplicateVisibility};
+
     use crate::shared::arena::ArenaManager;
-    use crate::shared::replication::components::{
-        Controlled, DeltaCompression, DespawnTracker, Replicating, ReplicationTarget,
-        ShouldBeInterpolated,
-    };
-    use crate::shared::replication::network_target::NetworkTarget;
-    use crate::shared::replication::{systems, ReplicationSend};
-    use crate::shared::sets::ServerMarker;
-=======
-
     use crate::shared::replication::components::{DeltaCompression, DespawnTracker, Replicating};
 
     use crate::serialize::writer::Writer;
->>>>>>> 452a02a7
     use bevy::ecs::entity::Entities;
     use bevy::ecs::system::SystemChangeTick;
     use bevy::ptr::Ptr;
@@ -260,7 +246,6 @@
     /// - handles TargetEntity if it's a Preexisting entity
     /// - setting the priority
     pub(crate) fn send_entity_spawn(
-        arena: Res<ArenaManager>,
         query: Query<
             (Entity, &ReplicationGroup, Option<&TargetEntity>),
             (With<Replicating>, Changed<ReplicateToServer>),
@@ -275,12 +260,11 @@
                     entity,
                     group_id,
                     *remote_entity,
-                    arena.get(),
                 );
             } else {
                 sender
                     .replication_sender
-                    .prepare_entity_spawn(entity, group_id, arena.get());
+                    .prepare_entity_spawn(entity, group_id);
             }
             // TODO: should the priority be a component on the entity? but it should be shared between a group
             //  should a GroupChannel be a separate entity?
@@ -295,7 +279,6 @@
     /// - an entity that had a DespawnTracker was despawned
     /// - an entity with Replicating had the ReplicationToServerTarget removed
     pub(crate) fn send_entity_despawn(
-        arena: Res<ArenaManager>,
         query: Query<(Entity, &ReplicationGroup), (With<Replicating>, Without<ReplicateToServer>)>,
         // TODO: ideally we want to send despawns for entities that still had REPLICATE at the time of despawn
         //  not just entities that had despawn tracker once
@@ -309,11 +292,9 @@
                 ?entity,
                 "send entity despawn because ReplicationToServerTarget was removed"
             );
-            sender.replication_sender.prepare_entity_despawn(
-                entity,
-                group.group_id(Some(entity)),
-                arena.get(),
-            );
+            sender
+                .replication_sender
+                .prepare_entity_despawn(entity, group.group_id(Some(entity)));
         });
 
         // Despawn entities when the entity gets despawned on local world
@@ -327,7 +308,6 @@
                 sender.replication_sender.prepare_entity_despawn(
                     entity,
                     replicate_cache.replication_group.group_id(Some(entity)),
-                    arena.get(),
                 );
             }
         }
@@ -341,7 +321,6 @@
     ///
     /// NOTE: cannot use ConnectEvents because they are reset every frame
     pub(crate) fn send_component_update<C: Component>(
-        arena: Res<ArenaManager>,
         tick_manager: Res<TickManager>,
         registry: Res<ComponentRegistry>,
         query: Query<
@@ -419,7 +398,6 @@
                             group_id,
                             raw_data,
                             system_bevy_ticks.this_run(),
-                            arena.get(),
                         );
                     } else {
                         // TODO: should we have additional state tracking so that we know we are in the process of sending this entity to clients?
@@ -452,19 +430,10 @@
                                 registry
                                     .erased_serialize(component_data, &mut writer, kind)
                                     .expect("could not serialize component");
-<<<<<<< HEAD
-                                connection.replication_sender.prepare_component_update(
-                                    entity,
-                                    group_id,
-                                    raw_data,
-                                    arena.get(),
-                                );
-=======
                                 let raw_data = writer.to_bytes();
                                 connection
                                     .replication_sender
                                     .prepare_component_update(entity, group_id, raw_data);
->>>>>>> 452a02a7
                             } else {
                                 connection
                                     .replication_sender
@@ -477,7 +446,6 @@
                                         &mut writer,
                                         &mut connection.delta_manager,
                                         tick,
-                                        arena.get(),
                                     );
                             }
                         }
@@ -489,7 +457,6 @@
 
     /// Send component remove
     pub(crate) fn send_component_removed<C: Component>(
-        arena: Res<ArenaManager>,
         registry: Res<ComponentRegistry>,
         // only remove the component for entities that are being actively replicated
         query: Query<
@@ -508,12 +475,9 @@
                 }
                 let group_id = group.group_id(Some(entity));
                 trace!(?entity, kind = ?std::any::type_name::<C>(), "Sending RemoveComponent");
-                sender.replication_sender.prepare_component_remove(
-                    entity,
-                    group_id,
-                    kind,
-                    arena.get(),
-                );
+                sender
+                    .replication_sender
+                    .prepare_component_remove(entity, group_id, kind);
             }
         })
     }
