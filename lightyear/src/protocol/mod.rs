//! The Protocol is used to define all the types that can be sent over the network
//! # Protocol
//!
//! Protocol is the main struct that defines the various channels, inputs, messages and components that will be used in the game.
//! Inputs, Messages and Components are all data structures that can be serialized and sent over the network.
//! Channels are an abstraction over how the data will be sent over the network (reliability, ordering, etc.)

use anyhow::Context;
use std::fmt::Debug;

use bevy::prelude::{App, Resource};
use bevy::reflect::TypePath;
use bitcode::encoding::Fixed;
use bitcode::{Decode, Encode};
use serde::de::DeserializeOwned;
use serde::Serialize;

use crate::channel::builder::{Channel, ChannelSettings};
use crate::protocol::channel::ChannelRegistry;
use crate::protocol::component::{ComponentProtocol, ComponentProtocolKind};
use crate::protocol::message::MessageProtocol;
use crate::serialize::reader::ReadBuffer;
use crate::serialize::writer::WriteBuffer;
use crate::shared::replication::ReplicationSend;

/// Defines the various channels that can be used to send data over the network
pub(crate) mod channel;

/// Defines the various components that can be sent over the network
pub(crate) mod component;

/// Defines the various messages that can be sent over the network
pub(crate) mod message;

/// Provides a mapping from a type to a unique identifier that can be serialized
pub(crate) mod registry;

// TODO: how to make components or messages or inputs optional? Just by having an implementation for () ?
/// The [`Protocol`] trait defines the various channels, inputs, messages and components that will be used to transmit information between
/// the client and server.
///
/// ## What is a Protocol?
///
/// A protocol will contain:
/// - a [`ChannelRegistry`]: a registry to list all the [`Channel`]s that will be used to send data over the network
/// - a [`MessageProtocol`]: an enum containing all the [`Message`]s that can be sent over the network
/// - a [`ComponentProtocol`]: an enum containing all the [`Component`]s that can be sent over the network for automatic world replication. Each [`Component`] must also be a [`Message`].
/// - optionally, one or multiple enums that represent a list of user actions that can be sent over the network. It is recommended to use the "leafwing" feature and provide
///   a [`crate::inputs::leafwing::LeafwingUserAction`] enum
///
/// It is required to provide a [`MessageProtocol`] and a [`ComponentProtocol`]; providing an Input protocol is optional.
///
/// # Examples
///
/// Here is an example of a protocol that defines a single channel, a single message and a single component:
/// ```rust,ignore
///# use serde::{Serialize, Deserialize};
///# use bevy::prelude::Component;
///# use lightyear::prelude::*;
///
///#[derive(Message, Serialize, Deserialize, Clone, PartialEq)]
///pub struct Message1(pub String);
///
///#[message_protocol(protocol = "MyProtocol")]
///pub enum MyMessageProtocol {
///    Message1(Message1),
///}
///
///#[derive(Component, Message, Serialize, Deserialize, Clone, PartialEq)]
///pub struct Component1;
///
///#[component_protocol(protocol = "MyProtocol")]
///pub enum MyComponentsProtocol {
///    Component1(Component1),
///}
///
///protocolize! {
///    Self = MyProtocol,
///    Message = MyMessageProtocol,
///    Component = MyComponentsProtocol,
///}
///
///# fn main() {}
/// ```
///
/// [`Message`]: crate::prelude::Message
/// [`Component`]: bevy::prelude::Component
<<<<<<< HEAD
pub trait Protocol: Send + Sync + Clone + Debug + Resource + 'static {
=======
pub trait Protocol: Send + Sync + Clone + Debug + TypePath + 'static {
>>>>>>> f2bd1ff8
    type Input: crate::inputs::native::UserAction;
    #[cfg(feature = "leafwing")]
    type LeafwingInput1: crate::inputs::leafwing::LeafwingUserAction;
    #[cfg(feature = "leafwing")]
    type LeafwingInput2: crate::inputs::leafwing::LeafwingUserAction;

    type Message: MessageProtocol<Protocol = Self>;
    type Components: ComponentProtocol<Protocol = Self>;
    type ComponentKinds: ComponentProtocolKind<Protocol = Self>;

    fn add_channel<C: Channel>(&mut self, settings: ChannelSettings) -> &mut Self;
    fn channel_registry(&self) -> &ChannelRegistry;
    fn add_per_component_replication_send_systems<R: ReplicationSend<Self>>(app: &mut App);
}

// TODO: give an option to change names of types
/// This macro is used to build the [`Protocol`] struct.
/// For convenience, it will re-export some types that need to have the Protocol as a generic parameter, so that you
/// don't have to type `<MyProtocol>` everywhere.
/// Notably:
/// - `Replicate` is a type alias for [`Replicate<Protocol>`](crate::shared::replication::components::Replicate)
/// - `ClientConnectionManager` is a type alias for [`ConnectionManager<Protocol>`](crate::client::connection::ConnectionManager)
/// - `ServerConnectionManager` is a type alias for [`ConnectionManager<Protocol>`](crate::server::connection::ConnectionManager)
#[macro_export]
macro_rules! protocolize {
        (
        Self = $protocol:ident,
        Message = $message:ty,
        Component = $components:ty,
        Input = $input:ty,
        Crate = $shared_crate_name:ident,
    ) => {
        use $shared_crate_name::_reexport::paste;
        paste! {
        mod [<$protocol:lower _module>] {
            use super::*;
            use bevy::prelude::*;
            use $shared_crate_name::prelude::*;
            use $shared_crate_name::_reexport::*;

            #[derive(Debug, Clone, Resource, PartialEq, TypePath)]
            pub struct $protocol {
                channel_registry: ChannelRegistry,
            }

            impl Protocol for $protocol {
                type Input = $input;
                type Message = $message;
                type Components = $components;
                type ComponentKinds = [<$components Kind>];

                fn add_channel<C: Channel>(&mut self, settings: ChannelSettings) -> &mut Self {
                    self.channel_registry.add::<C>(settings);
                    self
                }

                fn channel_registry(&self) -> &ChannelRegistry {
                    &self.channel_registry
                }

                fn add_per_component_replication_send_systems<R: ReplicationSend<Self>>(app: &mut App) {
                    Self::Components::add_per_component_replication_send_systems::<R>(app);
                }
            }

            impl Default for $protocol {
                fn default() -> Self {
                    let mut protocol = Self {
                        channel_registry: ChannelRegistry::default(),
                    };
                    protocol.add_channel::<EntityActionsChannel>(ChannelSettings {
                        mode: ChannelMode::UnorderedReliable(ReliableSettings::default()),
                        direction: ChannelDirection::Bidirectional,
                        // we want to send the entity actions as soon as possible
                        priority: 10.0,
                    });
                    protocol.add_channel::<EntityUpdatesChannel>(ChannelSettings {
                        mode: ChannelMode::UnorderedUnreliableWithAcks,
                        direction: ChannelDirection::Bidirectional,
                        priority: 1.0,
                    });
                    protocol.add_channel::<PingChannel>(ChannelSettings {
                        mode: ChannelMode::SequencedUnreliable,
                        direction: ChannelDirection::Bidirectional,
                        // we always want to include the ping in the packet
                        priority: 1000.0,
                    });
                    protocol.add_channel::<InputChannel>(ChannelSettings {
                        // we want to use unordered unreliable because the server has a buffer to re-order the inputs anyway
                        // Also multiple 'types' of inputs share the same channel
                        // TODO: maybe we should have a different input channel per input, and use sequenced?
                        //  because our messages contain the last 10 ticks of input anyway, so we don't need to read older ones.
                        mode: ChannelMode::UnorderedUnreliable,
                        direction: ChannelDirection::ClientToServer,
                        priority: 3.0,
                    });
                    protocol.add_channel::<DefaultUnorderedUnreliableChannel>(ChannelSettings {
                        mode: ChannelMode::UnorderedUnreliable,
                        direction: ChannelDirection::Bidirectional,
                        priority: 1.0,
                    });
                    protocol.add_channel::<TickBufferChannel>(ChannelSettings {
                        mode: ChannelMode::TickBuffered,
                        direction: ChannelDirection::ClientToServer,
                        priority: 1.0,
                    });
                    protocol
                }
            }
        }
        pub use [<$protocol:lower _module>]::$protocol;
        pub type Replicate = $shared_crate_name::shared::replication::components::Replicate<$protocol>;
        pub type ClientConnectionManager = $shared_crate_name::client::connection::ConnectionManager<$protocol>;
        pub type ServerConnectionManager = $shared_crate_name::server::connection::ConnectionManager<$protocol>;
        }
    };

    (
        Self = $protocol:ident,
        Message = $message:ty,
        Component = $components:ty,
        Input = $input:ty,
        LeafwingInput1 = $leafwing_input_1:ty,
        LeafwingInput2 = $leafwing_input_2:ty,
        Crate = $shared_crate_name:ident,
    ) => {
        use $shared_crate_name::_reexport::paste;
        paste! {
        mod [<$protocol:lower _module>] {
            use super::*;
            use bevy::prelude::*;
            use $shared_crate_name::prelude::*;
            use $shared_crate_name::_reexport::*;
            use $shared_crate_name::inputs::leafwing::{NoAction1, NoAction2};

            #[derive(Debug, Clone, Resource, PartialEq)]
            pub struct $protocol {
                channel_registry: ChannelRegistry,
            }

            impl Protocol for $protocol {
                type Input = $input;
                type LeafwingInput1 = $leafwing_input_1;
                type LeafwingInput2 = $leafwing_input_2;
                type Message = $message;
                type Components = $components;
                type ComponentKinds = [<$components Kind>];

                fn add_channel<C: Channel>(&mut self, settings: ChannelSettings) -> &mut Self {
                    self.channel_registry.add::<C>(settings);
                    self
                }

                fn channel_registry(&self) -> &ChannelRegistry {
                    &self.channel_registry
                }

                fn add_per_component_replication_send_systems<R: ReplicationSend<Self>>(app: &mut App) {
                    Self::Components::add_per_component_replication_send_systems::<R>(app);
                }
            }

            impl Default for $protocol {
                fn default() -> Self {
                    let mut protocol = Self {
                        channel_registry: ChannelRegistry::default(),
                    };
                    protocol.add_channel::<EntityActionsChannel>(ChannelSettings {
                        mode: ChannelMode::UnorderedReliable(ReliableSettings::default()),
                        direction: ChannelDirection::Bidirectional,
                        // we want to send the entity actions as soon as possible
                        priority: 10.0,
                    });
                    protocol.add_channel::<EntityUpdatesChannel>(ChannelSettings {
                        mode: ChannelMode::UnorderedUnreliableWithAcks,
                        direction: ChannelDirection::Bidirectional,
                        priority: 1.0,
                    });
                    protocol.add_channel::<PingChannel>(ChannelSettings {
                        mode: ChannelMode::SequencedUnreliable,
                        direction: ChannelDirection::Bidirectional,
                        // we always want to include the ping in the packet
                        priority: 1000.0,
                    });
                    protocol.add_channel::<InputChannel>(ChannelSettings {
                        mode: ChannelMode::UnorderedUnreliable,
                        direction: ChannelDirection::ClientToServer,
                        priority: 3.0,
                    });
                    protocol.add_channel::<DefaultUnorderedUnreliableChannel>(ChannelSettings {
                        mode: ChannelMode::UnorderedUnreliable,
                        direction: ChannelDirection::Bidirectional,
                        priority: 1.0,
                    });
                    protocol.add_channel::<TickBufferChannel>(ChannelSettings {
                        mode: ChannelMode::TickBuffered,
                        direction: ChannelDirection::ClientToServer,
                        priority: 1.0,
                    });
                    protocol
                }
            }
        }
        pub use [<$protocol:lower _module>]::$protocol;
        pub type Replicate = $shared_crate_name::shared::replication::components::Replicate<$protocol>;
        pub type ClientConnectionManager = $shared_crate_name::client::connection::ConnectionManager<$protocol>;
        pub type ServerConnectionManager = $shared_crate_name::server::connection::ConnectionManager<$protocol>;
        }
    };

    (
        Self = $protocol:ident,
        Message = $message:ty,
        Component = $components:ty,
        Input = $input:ty,
        LeafwingInput1 = $leafwing_input_1:ty,
        LeafwingInput2 = $leafwing_input_2:ty,
    ) => {
        lightyear::protocolize!{
            Self = $protocol,
            Message = $message,
            Component = $components,
            Input = $input,
            LeafwingInput1 = $leafwing_input_1,
            LeafwingInput2 = $leafwing_input_2,
            Crate = lightyear,
        }
    };

    (
        Self = $protocol:ident,
        Message = $message:ty,
        Component = $components:ty,
        LeafwingInput1 = $leafwing_input_1:ty,
    ) => {
        lightyear::protocolize!{
            Self = $protocol,
            Message = $message,
            Component = $components,
            Input = (),
            LeafwingInput1 = $leafwing_input_1,
            LeafwingInput2 = NoAction2,
            Crate = lightyear,
        }
    };

    (
        Self = $protocol:ident,
        Message = $message:ty,
        Component = $components:ty,
        LeafwingInput1 = $leafwing_input_1:ty,
        LeafwingInput2 = $leafwing_input_2:ty,
    ) => {
        lightyear::protocolize!{
            Self = $protocol,
            Message = $message,
            Component = $components,
            Input = (),
            LeafwingInput1 = $leafwing_input_1,
            LeafwingInput2 = $leafwing_input_2,
            Crate = lightyear,
        }
    };

    (
        Self = $protocol:ident,
        Message = $message:ty,
        Component = $components:ty,
        Crate = $shared_crate_name:ident,
    ) => {
        $shared_crate_name::protocolize!{
            Self = $protocol,
            Message = $message,
            Component = $components,
            Input = (),
            Crate = $shared_crate_name,
        }
    };

    (
        Self = $protocol:ident,
        Message = $message:ty,
        Component = $components:ty,
        Input = $input:ty,
    ) => {
        lightyear::protocolize!{
            Self = $protocol,
            Message = $message,
            Component = $components,
            Input = $input,
            Crate = lightyear,
        }
    };

    (
        Self = $protocol:ident,
        Message = $message:ty,
        Component = $components:ty,
    ) => {
        lightyear::protocolize!{
            Self = $protocol,
            Message = $message,
            Component = $components,
            Crate = lightyear,
        }
    };


}

/// Something that can be serialized bit by bit
pub trait BitSerializable: Clone {
    fn encode(&self, writer: &mut impl WriteBuffer) -> anyhow::Result<()>;

    fn decode(reader: &mut impl ReadBuffer) -> anyhow::Result<Self>
    where
        Self: Sized;
}

// TODO: allow for either decode/encode directly, or use serde if we add an attribute with_serde?
impl<T> BitSerializable for T
where
    T: Serialize + DeserializeOwned + Clone,
{
    fn encode(&self, writer: &mut impl WriteBuffer) -> anyhow::Result<()> {
        writer.serialize(self)
    }

    fn decode(reader: &mut impl ReadBuffer) -> anyhow::Result<Self>
    where
        Self: Sized,
    {
        reader.deserialize::<Self>()
    }
}

// impl<T> BitSerializable for T
// where
//     T: Encode + Decode + Clone,
// {
//     fn encode(&self, writer: &mut impl WriteBuffer) -> anyhow::Result<()> {
//         self.encode(Fixed, writer).context("could not encode")
//     }
//
//     fn decode(reader: &mut impl ReadBuffer) -> anyhow::Result<Self>
//     where
//         Self: Sized,
//     {
//         <Self as Decode>::decode(Fixed, reader).context("could not decode")
//     }
// }

/// Data that can be used in an Event
/// Same as `Event`, but we implement it automatically for all compatible types
pub trait EventContext: Send + Sync + 'static {}

impl<T: Send + Sync + 'static> EventContext for T {}<|MERGE_RESOLUTION|>--- conflicted
+++ resolved
@@ -85,11 +85,7 @@
 ///
 /// [`Message`]: crate::prelude::Message
 /// [`Component`]: bevy::prelude::Component
-<<<<<<< HEAD
-pub trait Protocol: Send + Sync + Clone + Debug + Resource + 'static {
-=======
-pub trait Protocol: Send + Sync + Clone + Debug + TypePath + 'static {
->>>>>>> f2bd1ff8
+pub trait Protocol: Send + Sync + Clone + Debug + Resource + TypePath + 'static {
     type Input: crate::inputs::native::UserAction;
     #[cfg(feature = "leafwing")]
     type LeafwingInput1: crate::inputs::leafwing::LeafwingUserAction;
