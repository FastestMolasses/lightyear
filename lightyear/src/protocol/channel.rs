--- conflicted
+++ resolved
@@ -8,11 +8,7 @@
 use crate::channel::builder::{
     ChannelContainer, EntityActionsChannel, EntityUpdatesChannel, InputChannel, PingChannel,
 };
-<<<<<<< HEAD
-use crate::prelude::{ChannelMode, DefaultUnorderedUnreliableChannel, ReliableSettings};
-=======
-use crate::prelude::{ChannelDirection, ChannelMode, ReliableSettings};
->>>>>>> 19e536d0
+use crate::prelude::{ChannelMode, ReliableSettings};
 use crate::protocol::registry::{NetId, TypeKind, TypeMapper};
 
 // TODO: derive Reflect once we reach bevy 0.14
@@ -79,66 +75,40 @@
         };
         registry.add_channel::<EntityUpdatesChannel>(ChannelSettings {
             mode: ChannelMode::UnorderedUnreliableWithAcks,
-<<<<<<< HEAD
-=======
             // we do not send the send_frequency to `replication_interval` here
             // because we want to make sure that the entity updates for tick T
             // are sent on tick T, so we will set the `replication_interval`
             // directly on the replication_sender
             send_frequency: Duration::default(),
-            direction: ChannelDirection::Bidirectional,
->>>>>>> 19e536d0
             priority: 1.0,
         });
         registry.add_channel::<EntityActionsChannel>(ChannelSettings {
             mode: ChannelMode::UnorderedReliable(ReliableSettings::default()),
-<<<<<<< HEAD
-=======
-            direction: ChannelDirection::Bidirectional,
             // we do not send the send_frequency to `replication_interval` here
             // because we want to make sure that the entity updates for tick T
             // are sent on tick T, so we will set the `replication_interval`
             // directly on the replication_sender
             send_frequency: Duration::default(),
->>>>>>> 19e536d0
             // we want to send the entity actions as soon as possible
             priority: 10.0,
         });
         registry.add_channel::<PingChannel>(ChannelSettings {
             mode: ChannelMode::SequencedUnreliable,
-<<<<<<< HEAD
-=======
-            direction: ChannelDirection::Bidirectional,
-            send_frequency: Duration::default(),
->>>>>>> 19e536d0
+            send_frequency: Duration::default(),
             // we always want to include the ping in the packet
             priority: 1000.0,
         });
         registry.add_channel::<PongChannel>(ChannelSettings {
             mode: ChannelMode::SequencedUnreliable,
-<<<<<<< HEAD
-=======
-            direction: ChannelDirection::Bidirectional,
-            send_frequency: Duration::default(),
->>>>>>> 19e536d0
+            send_frequency: Duration::default(),
             // we always want to include the ping in the packet
             priority: 1000.0,
         });
         registry.add_channel::<InputChannel>(ChannelSettings {
             mode: ChannelMode::UnorderedUnreliable,
-<<<<<<< HEAD
+            send_frequency: Duration::default(),
             priority: 3.0,
         });
-        registry.add_channel::<DefaultUnorderedUnreliableChannel>(ChannelSettings {
-            mode: ChannelMode::UnorderedUnreliable,
-            priority: 1.0,
-        });
-=======
-            direction: ChannelDirection::ClientToServer,
-            send_frequency: Duration::default(),
-            priority: 3.0,
-        });
->>>>>>> 19e536d0
         registry
     }
 
