--- conflicted
+++ resolved
@@ -2,17 +2,8 @@
 use std::ops::DerefMut;
 use std::sync::Mutex;
 
-<<<<<<< HEAD
-use crate::_reexport::ShouldBeInterpolated;
-use bevy::prelude::{
-    apply_deferred, default, App, IntoSystemConfigs, IntoSystemSetConfigs, Plugin as PluginType,
-    PostUpdate, PreUpdate,
-};
-use bevy::time::common_conditions::on_timer;
+use bevy::prelude::{default, App, Plugin as PluginType};
 use tracing::error;
-=======
-use bevy::prelude::{default, App, Plugin as PluginType};
->>>>>>> 851dbdeb
 
 use crate::connection::server::NetServer;
 use crate::protocol::component::ComponentProtocol;
@@ -63,16 +54,6 @@
 impl<P: Protocol> PluginType for ServerPlugin<P> {
     fn build(&self, app: &mut App) {
         let config = self.config.lock().unwrap().deref_mut().take().unwrap();
-<<<<<<< HEAD
-        let mut netserver = config.server_config.net.clone().build_server();
-        // TODO: maybe also don't start the io/server right away, but only here?
-        // start the server
-        let _ = netserver
-            .start()
-            .inspect_err(|err| error!("could not start server"));
-
-=======
->>>>>>> 851dbdeb
         let tick_duration = config.server_config.shared.tick.tick_duration;
 
         app
