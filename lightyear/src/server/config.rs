--- conflicted
+++ resolved
@@ -87,11 +87,7 @@
 #[derive(Clone, Debug, Default, Resource)]
 pub struct ServerConfig {
     pub shared: SharedConfig,
-<<<<<<< HEAD
     pub net: NetConfig,
-=======
-    pub netcode: NetcodeConfig,
     pub packet: PacketConfig,
->>>>>>> fe35ed44
     pub ping: PingConfig,
 }