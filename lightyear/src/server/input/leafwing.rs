--- conflicted
+++ resolved
@@ -284,35 +284,19 @@
         stepper.frame_step();
         // client tick when we send the Jump action
         let client_tick = stepper.client_tick();
-<<<<<<< HEAD
-        // we should have sent an InputMessage from client to server
-        assert_eq!(
-            stepper
-                .server_app
-                .world()
-                .entity(server_entity)
-                .get::<ActionDiffBuffer<LeafwingInput1>>()
-                .unwrap()
-                .get(client_tick),
-            vec![ActionDiff::Pressed {
-                action: LeafwingInput1::Jump
-            }]
-        );
-=======
         // TODO: this test sometimes fails because the ActionState is not updated even after we call stepper.frame_step()
         //  i.e. action_state.get_pressed().is_empty()
         // we should have sent an InputMessage from client to server, and updated the input buffer on the server
         // for the client's tick
         assert!(stepper
             .server_app
-            .world
+            .world()
             .entity(server_entity)
             .get::<InputBuffer<LeafwingInput1>>()
             .unwrap()
             .get(client_tick)
             .unwrap()
             .pressed(&LeafwingInput1::Jump));
->>>>>>> 19e536d0
         stepper
             .client_app
             .world_mut()
@@ -321,29 +305,14 @@
         // TODO: how come I need to frame_step() twice to see the release action?
         debug!("before release");
         stepper.frame_step();
-<<<<<<< HEAD
-        assert_eq!(
-            stepper
-                .server_app
-                .world()
-                .entity(server_entity)
-                .get::<ActionDiffBuffer<LeafwingInput1>>()
-                .unwrap()
-                .get(client_tick + 1),
-            vec![ActionDiff::Released {
-                action: LeafwingInput1::Jump
-            }]
-        );
-=======
         assert!(stepper
             .server_app
-            .world
+            .world()
             .entity(server_entity)
             .get::<InputBuffer<LeafwingInput1>>()
             .unwrap()
             .get(client_tick + 1)
             .unwrap()
             .released(&LeafwingInput1::Jump));
->>>>>>> 19e536d0
     }
 }