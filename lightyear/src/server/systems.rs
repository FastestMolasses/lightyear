--- conflicted
+++ resolved
@@ -36,7 +36,6 @@
                                             trace!(time = ?time_manager.current_time(), tick = ?tick_manager.tick(), "receive");
 
                                             // update netcode server
-<<<<<<< HEAD
                                             netcode
                                                 .try_update(delta.as_secs_f64())
                                                 .expect("Error updating netcode server");
@@ -44,24 +43,12 @@
                                             // update connections
                                             connection_manager
                                                 .update(time_manager.as_ref(), tick_manager.as_ref());
-=======
-                                            if let Ok(context) = netcode
-                                                .try_update(delta.as_secs_f64(), io.deref_mut())
-                                                .map_err(|e| error!("Error updating netcode server: {:?}", e)) {
-
-                                                // handle connection
-                                                for client_id in context.connections.iter().copied() {
-                                                    // let client_addr = self.netcode.client_addr(client_id).unwrap();
-                                                    // info!("New connection from {} (id: {})", client_addr, client_id);
-                                                    connection_manager.add(client_id);
-                                                }
->>>>>>> fe35ed44
 
                                             // handle connection
                                             for client_id in netcode.new_connections().iter().copied() {
                                                 // let client_addr = self.netcode.client_addr(client_id).unwrap();
                                                 // info!("New connection from {} (id: {})", client_addr, client_id);
-                                                connection_manager.add(client_id, &world.resource::<ServerConfig>().ping);
+                                                connection_manager.add(client_id);
                                             }
 
                                             // handle disconnections
