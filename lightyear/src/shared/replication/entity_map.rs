//! Map between local and remote entities
use anyhow::Context;
use bevy::prelude::{Entity, EntityWorldMut, World};
use bevy::utils::hashbrown::hash_map::Entry;
use bevy::utils::{EntityHashMap, EntityHashSet};

pub trait EntityMapper {
    /// Map an entity
    fn map(&self, entity: Entity) -> Option<Entity>;
}

impl<T: EntityMapper> EntityMapper for &T {
    #[inline]
    fn map(&self, entity: Entity) -> Option<Entity> {
        (*self).map(entity)
    }
}

#[derive(Default, Debug)]
/// Map between local and remote entities. (used mostly on client because it's when we receive entity updates)
pub struct RemoteEntityMap {
    remote_to_local: EntityHashMap<Entity, Entity>,
    local_to_remote: EntityHashMap<Entity, Entity>,
}

#[derive(Default, Debug)]
pub struct PredictedEntityMap {
    // map from the confirmed entity to the predicted entity
    // useful for despawning, as we won't have access to the Confirmed/Predicted components anymore
    pub(crate) confirmed_to_predicted: EntityHashMap<Entity, Entity>,
}

impl EntityMapper for PredictedEntityMap {
    #[inline]
    fn map(&self, entity: Entity) -> Option<Entity> {
        self.confirmed_to_predicted.get(&entity).copied()
    }
}

#[derive(Default, Debug)]
pub struct InterpolatedEntityMap {
    // map from the confirmed entity to the interpolated entity
    // useful for despawning, as we won't have access to the Confirmed/Interpolated components anymore
    pub(crate) confirmed_to_interpolated: EntityHashMap<Entity, Entity>,
}

impl EntityMapper for InterpolatedEntityMap {
    #[inline]
    fn map(&self, entity: Entity) -> Option<Entity> {
        self.confirmed_to_interpolated.get(&entity).copied()
    }
}

impl RemoteEntityMap {
    #[inline]
    pub fn insert(&mut self, remote_entity: Entity, local_entity: Entity) {
        self.remote_to_local.insert(remote_entity, local_entity);
        self.local_to_remote.insert(local_entity, remote_entity);
    }

    #[inline]
    pub(crate) fn get_local(&self, remote_entity: Entity) -> Option<&Entity> {
        self.remote_to_local.get(&remote_entity)
    }

    #[inline]
    pub(crate) fn get_remote(&self, local_entity: Entity) -> Option<&Entity> {
        self.local_to_remote.get(&local_entity)
    }

    /// Get the corresponding local entity for a given remote entity, or create it if it doesn't exist.
    pub(super) fn get_by_remote<'a>(
        &mut self,
        world: &'a mut World,
        remote_entity: Entity,
    ) -> anyhow::Result<EntityWorldMut<'a>> {
        self.get_local(remote_entity)
            .and_then(|e| world.get_entity_mut(*e))
            .context("Failed to get local entity")
    }

    /// Get the corresponding local entity for a given remote entity, or create it if it doesn't exist.
    pub(super) fn get_by_remote_or_spawn<'a>(
        &mut self,
        world: &'a mut World,
        remote_entity: Entity,
    ) -> EntityWorldMut<'a> {
        match self.remote_to_local.entry(remote_entity) {
            Entry::Occupied(entry) => world.entity_mut(*entry.get()),
            Entry::Vacant(entry) => {
                let local_entity = world.spawn_empty();
                entry.insert(local_entity.id());
                self.local_to_remote
                    .insert(local_entity.id(), remote_entity);
                local_entity
            }
        }
    }

    pub(super) fn remove_by_remote(&mut self, remote_entity: Entity) -> Option<Entity> {
        let local_entity = self.remote_to_local.remove(&remote_entity);
        if let Some(local_entity) = local_entity {
            self.local_to_remote.remove(&local_entity);
        }
        local_entity
    }

    #[inline]
    pub fn to_local(&self) -> &EntityHashMap<Entity, Entity> {
        &self.remote_to_local
    }

    #[inline]
    pub fn to_remote(&self) -> &EntityHashMap<Entity, Entity> {
        &self.local_to_remote
    }

    pub(crate) fn is_empty(&self) -> bool {
        self.remote_to_local.is_empty() && self.local_to_remote.is_empty()
    }

    fn clear(&mut self) {
        self.local_to_remote.clear();
        self.remote_to_local.clear();
    }
}

impl EntityMapper for RemoteEntityMap {
    #[inline]
    fn map(&self, entity: Entity) -> Option<Entity> {
        self.get_local(entity).copied()
    }
}

/// Trait that Messages or Components must implement to be able to map entities
pub trait MapEntities<'a> {
    /// Map the entities inside the message or component from the remote World to the local World
    fn map_entities(&mut self, entity_mapper: Box<dyn EntityMapper + 'a>);

    /// Get all the entities that are present in that message or component
    fn entities(&self) -> EntityHashSet<Entity>;
}

impl<'a> MapEntities<'a> for Entity {
    #[inline]
    fn map_entities(&mut self, entity_mapper: Box<dyn EntityMapper + 'a>) {
        if let Some(local) = entity_mapper.map(*self) {
            *self = local;
        } else {
            panic!(
                "cannot map entity {:?} because it doesn't exist in the entity map!",
                self
            );
        }
    }

    #[inline]
    fn entities(&self) -> EntityHashSet<Entity> {
        EntityHashSet::from_iter(vec![*self])
    }
}

#[cfg(test)]
mod tests {
    use std::time::Duration;

    use crate::prelude::client::*;
    use crate::prelude::*;
    use crate::tests::protocol::*;
    use crate::tests::stepper::{BevyStepper, Step};
<<<<<<< HEAD
    use bevy::utils::Duration;
=======
>>>>>>> f4342a29

    // An entity gets replicated from server to client,
    // then a component gets removed from that entity on server,
    // that component should also removed on client as well.
    #[test]
    fn test_replicated_entity_mapping() -> anyhow::Result<()> {
        let frame_duration = Duration::from_millis(10);
        let tick_duration = Duration::from_millis(10);
        let shared_config = SharedConfig {
            enable_replication: true,
            tick: TickConfig::new(tick_duration),
            ..Default::default()
        };
        let link_conditioner = LinkConditionerConfig {
            incoming_latency: Duration::from_millis(0),
            incoming_jitter: Duration::from_millis(0),
            incoming_loss: 0.0,
        };
        let sync_config = SyncConfig::default().speedup_factor(1.0);
        let prediction_config = PredictionConfig::default().disable(false);
        let interpolation_config = InterpolationConfig::default();
        let mut stepper = BevyStepper::new(
            shared_config,
            sync_config,
            prediction_config,
            interpolation_config,
            link_conditioner,
            frame_duration,
        );
        stepper.init();

        // Create an entity on server
        let server_entity = stepper
            .server_app
            .world
            .spawn((Component1(0.0), Replicate::default()))
            .id();
        // we need to step twice because we run client before server
        stepper.frame_step();
        stepper.frame_step();

        // Check that the entity is replicated to client
        let client_entity = *stepper
            .client()
            .connection()
            .replication_receiver
            .remote_entity_map
            .get_local(server_entity)
            .unwrap();
        assert_eq!(
            stepper
                .client_app
                .world
                .entity(client_entity)
                .get::<Component1>()
                .unwrap(),
            &Component1(0.0)
        );

        // Create an entity with a component that needs to be mapped
        let server_entity_2 = stepper
            .server_app
            .world
            .spawn((Component4(server_entity), Replicate::default()))
            .id();
        stepper.frame_step();
        stepper.frame_step();

        // Check that this entity was replicated correctly, and that the component got mapped
        let client_entity_2 = *stepper
            .client()
            .connection()
            .replication_receiver
            .remote_entity_map
            .get_local(server_entity_2)
            .unwrap();
        // the 'server entity' inside the Component4 component got mapped to the corresponding entity on the client
        assert_eq!(
            stepper
                .client_app
                .world
                .entity(client_entity_2)
                .get::<Component4>()
                .unwrap(),
            &Component4(client_entity)
        );
        Ok(())
    }
}<|MERGE_RESOLUTION|>--- conflicted
+++ resolved
@@ -168,10 +168,7 @@
     use crate::prelude::*;
     use crate::tests::protocol::*;
     use crate::tests::stepper::{BevyStepper, Step};
-<<<<<<< HEAD
     use bevy::utils::Duration;
-=======
->>>>>>> f4342a29
 
     // An entity gets replicated from server to client,
     // then a component gets removed from that entity on server,
