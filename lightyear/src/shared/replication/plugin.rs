--- conflicted
+++ resolved
@@ -12,11 +12,7 @@
 use bevy::time::common_conditions::on_timer;
 use bevy::utils::Duration;
 
-<<<<<<< HEAD
-#[derive(Clone, Copy, Debug, Default, Reflect)]
-=======
-#[derive(Clone, Debug, Reflect)]
->>>>>>> deec7e62
+#[derive(Clone, Copy, Debug, Reflect)]
 pub struct ReplicationConfig {
     /// By default, we will send all component updates since the last time we sent an update for a given entity.
     /// E.g. if the component was updated at tick 3; we will send the update at tick 3, and then at tick 4,
